/*
 * Copyright (C) 2004, 2007-2010, 2011-2012 Synopsys, Inc. (www.synopsys.com)
 *
 * This program is free software; you can redistribute it and/or modify
 * it under the terms of the GNU General Public License version 2 as
 * published by the Free Software Foundation.
 *
 * vineetg: May 2011
 *  -Refactored get_new_mmu_context( ) to only handle live-mm.
 *   retiring-mm handled in other hooks
 *
 * Vineetg: March 25th, 2008: Bug #92690
 *  -Major rewrite of Core ASID allocation routine get_new_mmu_context
 *
 * Amit Bhor, Sameer Dhavale: Codito Technologies 2004
 */

#ifndef _ASM_ARC_MMU_CONTEXT_H
#define _ASM_ARC_MMU_CONTEXT_H

#include <asm/arcregs.h>
#include <asm/tlb.h>

#include <asm-generic/mm_hooks.h>

/*		ARC700 ASID Management
 *
 * ARC MMU provides 8-bit ASID (0..255) to TAG TLB entries, allowing entries
 * with same vaddr (different tasks) to co-exit. This provides for
 * "Fast Context Switch" i.e. no TLB flush on ctxt-switch
 *
 * Linux assigns each task a unique ASID. A simple round-robin allocation
 * of H/w ASID is done using software tracker @asid_cpu.
 * When it reaches max 255, the allocation cycle starts afresh by flushing
 * the entire TLB and wrapping ASID back to zero.
 *
 * A new allocation cycle, post rollover, could potentially reassign an ASID
 * to a different task. Thus the rule is to refresh the ASID in a new cycle.
<<<<<<< HEAD
 * The 32 bit @asid_cache (and mm->asid) have 8 bits MMU PID and rest 24 bits
=======
 * The 32 bit @asid_cpu (and mm->asid) have 8 bits MMU PID and rest 24 bits
>>>>>>> d8ec26d7
 * serve as cycle/generation indicator and natural 32 bit unsigned math
 * automagically increments the generation when lower 8 bits rollover.
 */

#define MM_CTXT_ASID_MASK	0x000000ff /* MMU PID reg :8 bit PID */
#define MM_CTXT_CYCLE_MASK	(~MM_CTXT_ASID_MASK)

#define MM_CTXT_FIRST_CYCLE	(MM_CTXT_ASID_MASK + 1)
#define MM_CTXT_NO_ASID		0UL

<<<<<<< HEAD
#define hw_pid(mm)		(mm->context.asid & MM_CTXT_ASID_MASK)

extern unsigned int asid_cache;
=======
#define asid_mm(mm, cpu)	mm->context.asid[cpu]
#define hw_pid(mm, cpu)		(asid_mm(mm, cpu) & MM_CTXT_ASID_MASK)

DECLARE_PER_CPU(unsigned int, asid_cache);
#define asid_cpu(cpu)		per_cpu(asid_cache, cpu)
>>>>>>> d8ec26d7

/*
 * Get a new ASID if task doesn't have a valid one (unalloc or from prev cycle)
 * Also set the MMU PID register to existing/updated ASID
 */
static inline void get_new_mmu_context(struct mm_struct *mm)
{
<<<<<<< HEAD
=======
	const unsigned int cpu = smp_processor_id();
>>>>>>> d8ec26d7
	unsigned long flags;

	local_irq_save(flags);

	/*
	 * Move to new ASID if it was not from current alloc-cycle/generation.
	 * This is done by ensuring that the generation bits in both mm->ASID
	 * and cpu's ASID counter are exactly same.
	 *
	 * Note: Callers needing new ASID unconditionally, independent of
	 * 	 generation, e.g. local_flush_tlb_mm() for forking  parent,
	 * 	 first need to destroy the context, setting it to invalid
	 * 	 value.
	 */
<<<<<<< HEAD
	if (!((mm->context.asid ^ asid_cache) & MM_CTXT_CYCLE_MASK))
		goto set_hw;

	/* move to new ASID and handle rollover */
	if (unlikely(!(++asid_cache & MM_CTXT_ASID_MASK))) {

		flush_tlb_all();

=======
	if (!((asid_mm(mm, cpu) ^ asid_cpu(cpu)) & MM_CTXT_CYCLE_MASK))
		goto set_hw;

	/* move to new ASID and handle rollover */
	if (unlikely(!(++asid_cpu(cpu) & MM_CTXT_ASID_MASK))) {

		local_flush_tlb_all();

>>>>>>> d8ec26d7
		/*
		 * Above checke for rollover of 8 bit ASID in 32 bit container.
		 * If the container itself wrapped around, set it to a non zero
		 * "generation" to distinguish from no context
		 */
<<<<<<< HEAD
		if (!asid_cache)
			asid_cache = MM_CTXT_FIRST_CYCLE;
	}

	/* Assign new ASID to tsk */
	mm->context.asid = asid_cache;

set_hw:
	write_aux_reg(ARC_REG_PID, hw_pid(mm) | MMU_ENABLE);
=======
		if (!asid_cpu(cpu))
			asid_cpu(cpu) = MM_CTXT_FIRST_CYCLE;
	}

	/* Assign new ASID to tsk */
	asid_mm(mm, cpu) = asid_cpu(cpu);

set_hw:
	write_aux_reg(ARC_REG_PID, hw_pid(mm, cpu) | MMU_ENABLE);
>>>>>>> d8ec26d7

	local_irq_restore(flags);
}

/*
 * Initialize the context related info for a new mm_struct
 * instance.
 */
static inline int
init_new_context(struct task_struct *tsk, struct mm_struct *mm)
{
<<<<<<< HEAD
	mm->context.asid = MM_CTXT_NO_ASID;
=======
	int i;

	for_each_possible_cpu(i)
		asid_mm(mm, i) = MM_CTXT_NO_ASID;

>>>>>>> d8ec26d7
	return 0;
}

static inline void destroy_context(struct mm_struct *mm)
{
	unsigned long flags;

	/* Needed to elide CONFIG_DEBUG_PREEMPT warning */
	local_irq_save(flags);
	asid_mm(mm, smp_processor_id()) = MM_CTXT_NO_ASID;
	local_irq_restore(flags);
}

/* Prepare the MMU for task: setup PID reg with allocated ASID
    If task doesn't have an ASID (never alloc or stolen, get a new ASID)
*/
static inline void switch_mm(struct mm_struct *prev, struct mm_struct *next,
			     struct task_struct *tsk)
{
	const int cpu = smp_processor_id();

	/*
	 * Note that the mm_cpumask is "aggregating" only, we don't clear it
	 * for the switched-out task, unlike some other arches.
	 * It is used to enlist cpus for sending TLB flush IPIs and not sending
	 * it to CPUs where a task once ran-on, could cause stale TLB entry
	 * re-use, specially for a multi-threaded task.
	 * e.g. T1 runs on C1, migrates to C3. T2 running on C2 munmaps.
	 *      For a non-aggregating mm_cpumask, IPI not sent C1, and if T1
	 *      were to re-migrate to C1, it could access the unmapped region
	 *      via any existing stale TLB entries.
	 */
	cpumask_set_cpu(cpu, mm_cpumask(next));

#ifndef CONFIG_SMP
	/* PGD cached in MMU reg to avoid 3 mem lookups: task->mm->pgd */
	write_aux_reg(ARC_REG_SCRATCH_DATA0, next->pgd);
#endif

	get_new_mmu_context(next);
}

/*
 * Called at the time of execve() to get a new ASID
 * Note the subtlety here: get_new_mmu_context() behaves differently here
 * vs. in switch_mm(). Here it always returns a new ASID, because mm has
 * an unallocated "initial" value, while in latter, it moves to a new ASID,
 * only if it was unallocated
 */
#define activate_mm(prev, next)		switch_mm(prev, next, NULL)
<<<<<<< HEAD

static inline void destroy_context(struct mm_struct *mm)
{
	mm->context.asid = MM_CTXT_NO_ASID;
}
=======
>>>>>>> d8ec26d7

/* it seemed that deactivate_mm( ) is a reasonable place to do book-keeping
 * for retiring-mm. However destroy_context( ) still needs to do that because
 * between mm_release( ) = >deactive_mm( ) and
 * mmput => .. => __mmdrop( ) => destroy_context( )
 * there is a good chance that task gets sched-out/in, making it's ASID valid
 * again (this teased me for a whole day).
 */
#define deactivate_mm(tsk, mm)   do { } while (0)

#define enter_lazy_tlb(mm, tsk)

#endif /* __ASM_ARC_MMU_CONTEXT_H */<|MERGE_RESOLUTION|>--- conflicted
+++ resolved
@@ -36,11 +36,7 @@
  *
  * A new allocation cycle, post rollover, could potentially reassign an ASID
  * to a different task. Thus the rule is to refresh the ASID in a new cycle.
-<<<<<<< HEAD
- * The 32 bit @asid_cache (and mm->asid) have 8 bits MMU PID and rest 24 bits
-=======
  * The 32 bit @asid_cpu (and mm->asid) have 8 bits MMU PID and rest 24 bits
->>>>>>> d8ec26d7
  * serve as cycle/generation indicator and natural 32 bit unsigned math
  * automagically increments the generation when lower 8 bits rollover.
  */
@@ -51,17 +47,11 @@
 #define MM_CTXT_FIRST_CYCLE	(MM_CTXT_ASID_MASK + 1)
 #define MM_CTXT_NO_ASID		0UL
 
-<<<<<<< HEAD
-#define hw_pid(mm)		(mm->context.asid & MM_CTXT_ASID_MASK)
-
-extern unsigned int asid_cache;
-=======
 #define asid_mm(mm, cpu)	mm->context.asid[cpu]
 #define hw_pid(mm, cpu)		(asid_mm(mm, cpu) & MM_CTXT_ASID_MASK)
 
 DECLARE_PER_CPU(unsigned int, asid_cache);
 #define asid_cpu(cpu)		per_cpu(asid_cache, cpu)
->>>>>>> d8ec26d7
 
 /*
  * Get a new ASID if task doesn't have a valid one (unalloc or from prev cycle)
@@ -69,10 +59,7 @@
  */
 static inline void get_new_mmu_context(struct mm_struct *mm)
 {
-<<<<<<< HEAD
-=======
 	const unsigned int cpu = smp_processor_id();
->>>>>>> d8ec26d7
 	unsigned long flags;
 
 	local_irq_save(flags);
@@ -87,16 +74,6 @@
 	 * 	 first need to destroy the context, setting it to invalid
 	 * 	 value.
 	 */
-<<<<<<< HEAD
-	if (!((mm->context.asid ^ asid_cache) & MM_CTXT_CYCLE_MASK))
-		goto set_hw;
-
-	/* move to new ASID and handle rollover */
-	if (unlikely(!(++asid_cache & MM_CTXT_ASID_MASK))) {
-
-		flush_tlb_all();
-
-=======
 	if (!((asid_mm(mm, cpu) ^ asid_cpu(cpu)) & MM_CTXT_CYCLE_MASK))
 		goto set_hw;
 
@@ -105,23 +82,11 @@
 
 		local_flush_tlb_all();
 
->>>>>>> d8ec26d7
 		/*
 		 * Above checke for rollover of 8 bit ASID in 32 bit container.
 		 * If the container itself wrapped around, set it to a non zero
 		 * "generation" to distinguish from no context
 		 */
-<<<<<<< HEAD
-		if (!asid_cache)
-			asid_cache = MM_CTXT_FIRST_CYCLE;
-	}
-
-	/* Assign new ASID to tsk */
-	mm->context.asid = asid_cache;
-
-set_hw:
-	write_aux_reg(ARC_REG_PID, hw_pid(mm) | MMU_ENABLE);
-=======
 		if (!asid_cpu(cpu))
 			asid_cpu(cpu) = MM_CTXT_FIRST_CYCLE;
 	}
@@ -131,7 +96,6 @@
 
 set_hw:
 	write_aux_reg(ARC_REG_PID, hw_pid(mm, cpu) | MMU_ENABLE);
->>>>>>> d8ec26d7
 
 	local_irq_restore(flags);
 }
@@ -143,15 +107,11 @@
 static inline int
 init_new_context(struct task_struct *tsk, struct mm_struct *mm)
 {
-<<<<<<< HEAD
-	mm->context.asid = MM_CTXT_NO_ASID;
-=======
 	int i;
 
 	for_each_possible_cpu(i)
 		asid_mm(mm, i) = MM_CTXT_NO_ASID;
 
->>>>>>> d8ec26d7
 	return 0;
 }
 
@@ -202,14 +162,6 @@
  * only if it was unallocated
  */
 #define activate_mm(prev, next)		switch_mm(prev, next, NULL)
-<<<<<<< HEAD
-
-static inline void destroy_context(struct mm_struct *mm)
-{
-	mm->context.asid = MM_CTXT_NO_ASID;
-}
-=======
->>>>>>> d8ec26d7
 
 /* it seemed that deactivate_mm( ) is a reasonable place to do book-keeping
  * for retiring-mm. However destroy_context( ) still needs to do that because
