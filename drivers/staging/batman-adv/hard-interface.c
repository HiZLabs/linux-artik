--- conflicted
+++ resolved
@@ -548,12 +548,6 @@
 	if (!skb)
 		goto err_out;
 
-<<<<<<< HEAD
-	if (atomic_read(&module_state) != MODULE_ACTIVE)
-		goto err_free;
-
-=======
->>>>>>> a4ac0d84
 	/* packet should hold at least type and version */
 	if (unlikely(!pskb_may_pull(skb, 2)))
 		goto err_free;
