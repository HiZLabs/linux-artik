--- conflicted
+++ resolved
@@ -584,15 +584,8 @@
 	struct wiphy *wiphy = wdev->wiphy;
 	struct cfg80211_registered_device *rdev = wiphy_to_dev(wiphy);
 
-<<<<<<< HEAD
-	trace_cfg80211_ready_on_channel(wdev, cookie, chan, channel_type,
-					duration);
-	nl80211_send_remain_on_channel(rdev, wdev, cookie, chan, channel_type,
-				       duration, gfp);
-=======
 	trace_cfg80211_ready_on_channel(wdev, cookie, chan, duration);
 	nl80211_send_remain_on_channel(rdev, wdev, cookie, chan, duration, gfp);
->>>>>>> 0751f865
 }
 EXPORT_SYMBOL(cfg80211_ready_on_channel);
 
@@ -603,15 +596,8 @@
 	struct wiphy *wiphy = wdev->wiphy;
 	struct cfg80211_registered_device *rdev = wiphy_to_dev(wiphy);
 
-<<<<<<< HEAD
-	trace_cfg80211_ready_on_channel_expired(wdev, cookie, chan,
-						channel_type);
-	nl80211_send_remain_on_channel_cancel(rdev, wdev, cookie, chan,
-					      channel_type, gfp);
-=======
 	trace_cfg80211_ready_on_channel_expired(wdev, cookie, chan);
 	nl80211_send_remain_on_channel_cancel(rdev, wdev, cookie, chan, gfp);
->>>>>>> 0751f865
 }
 EXPORT_SYMBOL(cfg80211_remain_on_channel_expired);
 
@@ -861,10 +847,6 @@
 
 	/* Transmit the Action frame as requested by user space */
 	return rdev_mgmt_tx(rdev, wdev, chan, offchan,
-<<<<<<< HEAD
-			    channel_type, channel_type_valid,
-=======
->>>>>>> 0751f865
 			    wait, buf, len, no_cck, dont_wait_for_ack,
 			    cookie);
 }
@@ -1015,8 +997,6 @@
 
 	trace_cfg80211_ch_switch_notify(dev, chandef);
 
-	trace_cfg80211_ch_switch_notify(dev, freq, type);
-
 	wdev_lock(wdev);
 
 	if (WARN_ON(wdev->iftype != NL80211_IFTYPE_AP &&
